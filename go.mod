--- conflicted
+++ resolved
@@ -39,11 +39,7 @@
 	sigs.k8s.io/controller-runtime v0.13.0
 	sigs.k8s.io/yaml v1.3.0
 	stathat.com/c/consistent v1.0.0
-<<<<<<< HEAD
 	volcano.sh/apis v0.0.0-20230915061450-c58d9e019f72
-=======
-	volcano.sh/apis v1.8.0
->>>>>>> 015f86b9
 )
 
 require (
